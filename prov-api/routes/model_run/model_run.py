--- conflicted
+++ resolved
@@ -240,10 +240,6 @@
         session_id=session_id
     )
 
-<<<<<<< HEAD
-
-
-=======
 @router.post("/update", response_model=PostUpdateModelRunResponse, operation_id="update_model_run", include_in_schema=True)
 async def update_model_run(
     payload: PostUpdateModelRunInput,
@@ -321,5 +317,4 @@
 #    print("Done")
 #
 #    return {"old_graph": old_graph.to_json_pretty(), "updated": updated_graph.to_json_pretty()}
-#
->>>>>>> 65fee56d
+#
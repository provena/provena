fastapi==0.88.0
uvicorn
requests
python-jose
python-multipart
setuptools
boto3
jsonschema
httpx==0.27.2
mangum
aws-secretsmanager-caching
pydantic==1.10.17
cachetools
aiocache
types-cachetools
prov
neo4j
networkx
python-dotenv
sentry-sdk[fastapi]
<<<<<<< HEAD
mypy-boto3-kms
=======
python-docx==1.1.2

>>>>>>> 2471aa83

# requires GITHUB_TOKEN as environment variable 
# Keycloak auth test package
git+https://${GITHUB_TOKEN}@github.com/${REPO_STRING}@${BRANCH_NAME}#egg=fast-api-keycloak-auth&subdirectory=utilities/packages/python/fast-api-keycloak-auth

# Shared interfaces
git+https://${GITHUB_TOKEN}@github.com/${REPO_STRING}@${BRANCH_NAME}#egg=provena-interfaces&subdirectory=utilities/packages/python/provena-interfaces

# Provena Shared Functionality
git+https://${GITHUB_TOKEN}@github.com/${REPO_STRING}@${BRANCH_NAME}#egg=provena-shared-functionality&subdirectory=utilities/packages/python/provena-shared-functionality<|MERGE_RESOLUTION|>--- conflicted
+++ resolved
@@ -18,12 +18,9 @@
 networkx
 python-dotenv
 sentry-sdk[fastapi]
-<<<<<<< HEAD
 mypy-boto3-kms
-=======
 python-docx==1.1.2
 
->>>>>>> 2471aa83
 
 # requires GITHUB_TOKEN as environment variable 
 # Keycloak auth test package

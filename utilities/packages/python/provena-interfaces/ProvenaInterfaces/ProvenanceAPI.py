--- conflicted
+++ resolved
@@ -66,13 +66,11 @@
     session_id: str
 
 
-<<<<<<< HEAD
 class GenerateReportRequest(BaseModel):
     id: str
     item_subtype: ItemSubType
     # Greater than or equal to 1 and less than equal to 3
     depth: int = Field(ge=1, le=3)
-=======
 class PostUpdateModelRunInput(BaseModel):
     model_run_id: str
     reason: str
@@ -80,5 +78,4 @@
 
 
 class PostUpdateModelRunResponse(BaseModel):
-    session_id: str
->>>>>>> 65fee56d
+    session_id: str